/*
 * Copyright (C) 2015-2018 Nagisa Sekiguchi
 *
 * Licensed under the Apache License, Version 2.0 (the "License");
 * you may not use this file except in compliance with the License.
 * You may obtain a copy of the License at
 *
 * http://www.apache.org/licenses/LICENSE-2.0
 *
 * Unless required by applicable law or agreed to in writing, software
 * distributed under the License is distributed on an "AS IS" BASIS,
 * WITHOUT WARRANTIES OR CONDITIONS OF ANY KIND, either express or implied.
 * See the License for the specific language governing permissions and
 * limitations under the License.
 */

#ifndef YDSH_SYMBOL_TABLE_H
#define YDSH_SYMBOL_TABLE_H

#include <cassert>
#include <functional>

#include "type_pool.h"
#include "misc/resource.hpp"

namespace ydsh {

class Scope {
protected:
    std::unordered_map<std::string, FieldHandle> handleMap;

    ~Scope() = default;

public:
    NON_COPYABLE(Scope);

    Scope() = default;
    Scope(Scope&&) = default;

    const std::unordered_map<std::string, FieldHandle> &getHandleMap() const {
        return this->handleMap;
    }

    auto begin() const {
        return this->handleMap.begin();
    }

    auto end() const {
        return this->handleMap.end();
    }

protected:
    const FieldHandle *lookup(const std::string &symbolName) const {
        auto iter = this->handleMap.find(symbolName);
        if(iter != this->handleMap.end() && iter->second) {
            return &iter->second;
        }
        return nullptr;
    }
};

enum class SymbolError {
    DEFINED,
    LIMIT,
};

using HandleOrError = Result<const FieldHandle *, SymbolError>;

class ModuleScope;

class BlockScope : public Scope {
private:
    unsigned int curVarIndex;
    unsigned int shadowCount;

    friend class ModuleScope;

public:
    NON_COPYABLE(BlockScope);

    BlockScope(BlockScope&&) = default;

    explicit BlockScope(unsigned int curVarIndex = 0) :
            curVarIndex(curVarIndex), shadowCount(0) { }

    ~BlockScope() = default;

    unsigned int getCurVarIndex() const {
        return this->curVarIndex;
    }

    unsigned int getVarSize() const {
        return this->handleMap.size() - this->shadowCount;
    }

    unsigned int getBaseIndex() const {
        return this->getCurVarIndex() - this->getVarSize();
    }

private:
    /**
     * add FieldHandle. if adding success, increment curVarIndex.
     * return null if found duplicated handle.
     */
    HandleOrError add(const std::string &symbolName, FieldHandle handle);
};

class GlobalScope : public Scope {
private:
    std::reference_wrapper<unsigned int> gvarCount;

    friend class ModuleScope;

public:
    NON_COPYABLE(GlobalScope);

    explicit GlobalScope(unsigned int &gvarCount);
    GlobalScope(GlobalScope &&) = default;
    ~GlobalScope() = default;

private:
    HandleOrError addNew(const std::string &symbolName, const DSType &type,
                         FieldAttribute attribute, unsigned short modID);

    /**
     * before call it, reset gvarCount
     */
    void abort() {
        for(auto iter = this->handleMap.begin(); iter != this->handleMap.end();) {
            if(iter->second && iter->second.getIndex() >= this->gvarCount) {
                iter = this->handleMap.erase(iter);
            } else {
                ++iter;
            }
        }
    }
};

class ModuleScope;

/**
 * indicating loaded mod type id.
 *
 * | 1bit |  31bit  |
 * | flag | type id |
 *
 * if flag is 1, indicate globally imported module
 */
enum class ChildModEntry : unsigned int {};

class ModType : public DSType {
private:
    unsigned short modID;

    unsigned int childSize;

    ChildModEntry *childs;

    std::unordered_map<std::string, FieldHandle> handleMap;

    friend class ModuleScope;

public:
    ModType(unsigned int id, DSType &superType, unsigned short modID,
            const std::unordered_map<std::string, FieldHandle> &handleMap,
            const FlexBuffer<ChildModEntry> &childs);

    ~ModType() override;

    unsigned short getModID() const {
        return this->modID;
    }

    unsigned int getChildSize() const {
        return this->childSize;
    }

    ChildModEntry getChildAt(unsigned int index) const {
        assert(index < this->childSize);
        return this->childs[index];
    }

    std::string toName() const {
        return toModName(this->modID);
    }

    const FieldHandle *lookupFieldHandle(const SymbolTable &symbolTable, const std::string &fieldName) const override;

    static std::string toModName(unsigned short modID);
};

inline ChildModEntry toChildModEntry(const ModType &type, bool global) {
    unsigned int value = type.getTypeID();
    if(global) {
        value |= static_cast<unsigned int>(1 << 31);
    }
    return static_cast<ChildModEntry>(value);
}

inline bool isGlobal(ChildModEntry e) {
    return static_cast<int>(e) < 0;
}

inline unsigned int toTypeId(ChildModEntry e) {
    return static_cast<unsigned int>(e) & 0x7FFFFFFF;
}

class ModuleScope {
private:
    static_assert(sizeof(ChildModEntry) == 4, "");

    unsigned short modID;

    bool builtin;

    GlobalScope globalScope;

    /**
     * first scope is always global scope.
     */
    std::vector<BlockScope> scopes;

    /**
     * contains max number of local variable index.
     */
    std::vector<unsigned int> maxVarIndexStack;

    FlexBuffer<ChildModEntry> childs;

public:
    NON_COPYABLE(ModuleScope);

    explicit ModuleScope(unsigned int &gvarCount, unsigned short modID = 0) :
            modID(modID), builtin(modID == 0), globalScope(gvarCount) {
        this->maxVarIndexStack.push_back(0);
    }

    ModuleScope(ModuleScope&&) = default;

    ~ModuleScope() = default;

    unsigned short getModID() const {
        return this->modID;
    }

    /**
     * return null, if not found.
     */
    const FieldHandle *lookupHandle(const std::string &symbolName) const;

    /**
     * return null, if found duplicated handle.
     */
    HandleOrError newHandle(const std::string &symbolName, const DSType &type, FieldAttribute attribute);

    bool disallowShadowing(const std::string &symbolName) {
        assert(!this->inGlobalScope());
        return static_cast<bool>(this->scopes.back().add(symbolName, FieldHandle()));
    }

    void closeBuiltin() {
        this->builtin = false;
    }

    /**
     * create new local scope.
     */
    void enterScope();

    /**
     * delete current local scope.
     */
    void exitScope();

    /**
     * create new function scope.
     */
    void enterFunc();

    /**
     * delete current function scope.
     */
    void exitFunc();

    /**
     *
     * @param type
     * @return
     * if detect symbol name conflict, return conflicted symbol name.
     * if has no conflict, return null
     */
    const char *import(const ModType &type);

    void addChild(const ModType &type, bool global) {
        this->childs.push_back(toChildModEntry(type, global));
    }

    /**
     * remove changed state(local scope, global FieldHandle)
     */
    void abort() {
        this->globalScope.abort();
        this->scopes.clear();
        this->childs.clear();
    }

    void clear();

    /**
     * max number of local variable index.
     */
    unsigned int getMaxVarIndex() const {
        assert(!this->maxVarIndexStack.empty());
        return this->maxVarIndexStack.back();
    }

    bool inGlobalScope() const {
        return this->scopes.empty();
    }

    const GlobalScope &global() const {
        return this->globalScope;
    }

    const BlockScope &curScope() const {
        return this->scopes.back();
    }

    const FlexBuffer<ChildModEntry> &getChilds() const {
        return this->childs;
    }

<<<<<<< HEAD
    const FieldHandle *lookupFieldHandle(const SymbolTable &symbolTable, const std::string &fieldName) const override;

=======
>>>>>>> 2266478b
    static std::string toModName(unsigned short modID);
};

class ModLoadingError {
private:
    int value;

public:
    explicit ModLoadingError(int value) : value(value) {}

    int getErrNo() const {
        return this->value;
    }

    bool isFileNotFound() const {
        return this->getErrNo() == ENOENT;
    }

    bool isCircularLoad() const {
        return this->getErrNo() == 0;
    }
};

using ModResult = Union<const char *, unsigned int, ModLoadingError>;

enum class ModLoadOption {
    IGNORE_NON_REG_FILE = 1 << 0,
};

template <> struct allow_enum_bitop<ModLoadOption> : std::true_type {};

class ModEntry {
private:
    unsigned int index;
    unsigned int typeId;

public:
    explicit ModEntry(unsigned int index) : index(index), typeId(0) {}

    void setModType(const ModType &type) {
        this->typeId = type.getTypeID();
    }

    unsigned int getIndex() const {
        return this->index;
    }

    /**
     *
     * @return
     * if not set mod type, return 0.
     */
    unsigned int getTypeId() const {
        return this->typeId;
    }

    explicit operator bool() const {
        return this->getTypeId() > 0;
    }

    bool isModule() const {
        return this->getTypeId() > 0;
    }
};


class ModuleLoader {
private:
    unsigned int oldModSize{0};

    std::unordered_map<StringRef, ModEntry> indexMap;

public:
    NON_COPYABLE(ModuleLoader);

    ModuleLoader() = default;

    ~ModuleLoader() {
        for(auto &e : this->indexMap) {
            free(const_cast<char*>(e.first.data()));
        }
    }

    void commit() {
        this->oldModSize = this->modSize();
    }

    void abort();

    /**
     * resolve module path or module type
     * @param scriptDir
     * may be null
     * @param modPath
     * not null
     * @param filePtr
     * write resolved file pointer
     * @return
     */
    ModResult load(const char *scriptDir, const char *modPath, FilePtr &filePtr, ModLoadOption option);

    unsigned int modSize() const {
        return this->indexMap.size();
    }

    void addModType(const std::string &fullpath, const ModType &type) {
        auto iter = this->indexMap.find(fullpath);
        assert(iter != this->indexMap.end());
        assert(!iter->second);
        iter->second.setModType(type);
    }

    const ModEntry *find(StringRef key) const {
        auto iter = this->indexMap.find(key);
        if(iter == this->indexMap.end()) {
            return nullptr;
        }
        return &iter->second;
    }

    auto begin() const {
        return this->indexMap.begin();
    }

    auto end() const {
        return this->indexMap.end();
    }

private:
    ModResult addModPath(CStrPtr &&ptr) {
        StringRef key(ptr.get());
        auto pair = this->indexMap.emplace(key, ModEntry(this->indexMap.size()));
        if(!pair.second) {  // already registered
            auto &e = pair.first->second;
            if(e) {
                return e.getTypeId();
            }
            return ModLoadingError(0);
        }
        return ptr.release();
    }
};

class SymbolTable {
private:
    ModuleLoader modLoader;
    unsigned int oldGvarCount{0};
    unsigned int gvarCount{0};
    ModuleScope rootModule;
    ModuleScope *curModule;

    unsigned int termHookIndex{0};

    TypePool typePool;

public:
    NON_COPYABLE(SymbolTable);

    SymbolTable() : rootModule(this->gvarCount), curModule(&this->rootModule) {}

    ~SymbolTable() = default;

private:
    ModuleScope &cur() {
        return *this->curModule;
    }

    const ModuleScope &cur() const {
        return *this->curModule;
    }

    ModuleScope &root() {
        return this->rootModule;
    }

    const ModuleScope &root() const {
        return this->rootModule;
    }

public:
    // for module scope

    void setModuleScope(ModuleScope &module) {
        this->curModule = &module;
    }

    void resetCurModule() {
        this->curModule = &this->rootModule;
    }

    unsigned int currentModID() const {
        return this->cur().getModID();
    }

    bool isRootModule() const {
        return &this->root() == &this->cur();
    }

    /**
     * search module from scriptDir => LOCAL_MOD_DIR => SYSTEM_MOD_DIR
     * @param scriptDir
     * may be null. if not full path, not search next module path
     * @param modPath
     * if full path, not search next module path
     * @param filePtr
     * if module loading failed, will be null
     * @param option
     * @return
     */
    ModResult tryToLoadModule(const char *scriptDir, const char *modPath,
            FilePtr &filePtr, ModLoadOption option);

    /**
     * create new module scope and assign it to curModule
     * @return
     */
    ModuleScope createModuleScope() {
        return ModuleScope(this->gvarCount, this->modLoader.modSize());
    }

    /**
     * after call it, assign null to curModule
     * @param fullpath
     * @return
     */
    ModType &createModType(const std::string &fullpath);

    const char *import(const ModType &type) {
        return this->cur().import(type);
    }

    void addChildModule(const ModType &type, bool global) {
        this->cur().addChild(type, global);
    }

    // for FieldHandle lookup

    /**
     * return null, if not found.
     */
    const FieldHandle *lookupHandle(const std::string &symbolName) const;

    /**
     * return null, if found duplicated handle.
     */
    HandleOrError newHandle(const std::string &symbolName, const DSType &type, FieldAttribute attribute);

    bool disallowShadowing(const std::string &symbolName) {
        return this->cur().disallowShadowing(symbolName);
    }

    void closeBuiltin() {
        this->root().closeBuiltin();
    }

    /**
     *
     * @return
     * offset + 0 EXIT_HOOK
     * offset + 1 ERR_HOOK
     * offset + 2 ASSERT_HOOK
     */
    unsigned int getTermHookIndex();

    const FieldHandle *lookupModHandle(const ModType &type) const {
        return this->root().lookupHandle(type.toName());
    }

    HandleOrError newModHandle(const ModType &type) {
        return this->root().newHandle(type.toName(), type, FieldAttribute::READ_ONLY);
    }

    const FieldHandle *lookupField(DSType &recvType, const std::string &fieldName) const;

    const MethodHandle *lookupMethod(const DSType &recvType, const std::string &methodName) {
        return this->typePool.lookupMethod(recvType, methodName);
    }

    const MethodHandle *lookupMethod(unsigned int typeId, const std::string &methodName) {
        return this->lookupMethod(this->get(typeId), methodName);
    }

    const MethodHandle *lookupMethod(TYPE type, const std::string &methodName) {
        return this->lookupMethod(static_cast<unsigned int>(type), methodName);
    }

    const MethodHandle *lookupConstructor(const DSType &recvType) {
        return this->typePool.lookupConstructor(recvType);
    }

    /**
     * lookup user-defined command.
     * if type is not null, saerch from module.
     * @param type
     * may be null
     * @param cmdName
     * not null. may be empty string
     * @return
     * if not found, return null
     */
    const FieldHandle *lookupUdc(const ModType *type, const char *cmdName) const;

    /**
     * create new local scope.
     */
    void enterScope() {
        this->cur().enterScope();
    }

    /**
     * delete current local scope.
     */
    void exitScope() {
        this->cur().exitScope();
    }

    /**
     * create new function scope.
     */
    void enterFunc() {
        this->cur().enterFunc();
    }

    /**
     * delete current function scope.
     */
    void exitFunc() {
        this->cur().exitFunc();
    }

    void commit() {
        this->typePool.commit();
        this->modLoader.commit();
        this->oldGvarCount = this->gvarCount;
    }

    void abort() {
        this->modLoader.abort();
        this->gvarCount = this->oldGvarCount;
        this->typePool.abort();
        this->resetCurModule();
        this->cur().abort();
    }

    void clear() {
        this->cur().clear();
    }

    /**
     * max number of local variable index.
     */
    unsigned int getMaxVarIndex() const {
        return this->cur().getMaxVarIndex();
    }

    /**
     * max number of global variable index.
     */
    unsigned int getMaxGVarIndex() const {
        return this->gvarCount;
    }

    const GlobalScope &globalScope() const {
        return this->cur().global();
    }

    const BlockScope &curScope() const {
        return this->cur().curScope();
    }

    const ModuleLoader &getModLoader() const {
        return this->modLoader;
    }

    // for type lookup
    const TypePool &getTypePool() const {
        return this->typePool;
    }

    TypePool &getTypePool() {
        return this->typePool;
    }

    /**
     * unsafe api. normally unused
     * @param index
     * @return
     */
    DSType &get(unsigned int index) const {
        return *this->typePool.get(index);
    }

    DSType &get(TYPE type) const {
        return this->get(static_cast<unsigned int>(type));
    }

    // for reified type.
    const TypeTemplate &getArrayTemplate() const {
        return this->typePool.getArrayTemplate();
    }

    const TypeTemplate &getMapTemplate() const {
        return this->typePool.getMapTemplate();
    }

    const TypeTemplate &getTupleTemplate() const {
        return this->typePool.getTupleTemplate();
    }

    const TypeTemplate &getOptionTemplate() const {
        return this->typePool.getOptionTemplate();
    }

    /**
     *
     * @param typeName
     * @return
     */
    TypeOrError getType(const std::string &typeName) const {
        return this->typePool.getType(typeName);
    }

    /**
     * get template type.
     * @param typeName
     * @return
     */
    TypeTempOrError getTypeTemplate(const std::string &typeName) const {
        return this->typePool.getTypeTemplate(typeName);
    }

    /**
     * if type template is Tuple, call createTupleType()
     */
    TypeOrError createReifiedType(const TypeTemplate &typeTemplate, std::vector<DSType *> &&elementTypes) {
        return this->typePool.createReifiedType(typeTemplate, std::move(elementTypes));
    }

    TypeOrError createArrayType(DSType &elementType) {
        return this->createReifiedType(this->getArrayTemplate(), {&elementType});
    }

    TypeOrError createMapType(DSType &keyType, DSType &valueType) {
        return this->createReifiedType(this->getMapTemplate(), {&keyType, &valueType});
    }

    TypeOrError createOptionType(DSType &elementType) {
        return this->createReifiedType(this->getOptionTemplate(), {&elementType});
    }

    TypeOrError createTupleType(std::vector<DSType *> &&elementTypes) {
        return this->typePool.createTupleType(std::move(elementTypes));
    }

    /**
     *
     * @param returnType
     * @param paramTypes
     * @return
     * must be FunctionType
     */
    TypeOrError createFuncType(DSType *returnType, std::vector<DSType *> &&paramTypes) {
        return this->typePool.createFuncType(returnType, std::move(paramTypes));
    }

    /**
     * set type name alias. if alias name has alreadt defined, return false
     * @param alias
     * @param targetType
     * @return
     */
    bool setAlias(const std::string &alias, const DSType &targetType) {
        return this->typePool.setAlias(std::string(alias), targetType);
    }

    const char *getTypeName(const DSType &type) const {
        return this->typePool.getTypeName(type).c_str();
    }
};

} // namespace ydsh

#endif //YDSH_SYMBOL_TABLE_H<|MERGE_RESOLUTION|>--- conflicted
+++ resolved
@@ -330,11 +330,6 @@
         return this->childs;
     }
 
-<<<<<<< HEAD
-    const FieldHandle *lookupFieldHandle(const SymbolTable &symbolTable, const std::string &fieldName) const override;
-
-=======
->>>>>>> 2266478b
     static std::string toModName(unsigned short modID);
 };
 
