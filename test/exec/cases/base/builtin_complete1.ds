--- conflicted
+++ resolved
@@ -156,12 +156,9 @@
 $assertArray($(file '.'), $(complete 'echo | echo $TRUE '))
 $assertArray($(file '.'), $(complete 'echo ${34} '))
 $assertArray($(file '.'), $(complete 'source '))
-<<<<<<< HEAD
-assert $(complete 'import-env home ').empty()
-=======
+$assertArray(new [String](), $(complete 'import-env home '))
 $assertArray(new [String](), $(complete '(ls) '))
 $assertArray(new [String](), $(complete 'assert (ls) : "de" '))
->>>>>>> 1e6a858f
 
 
 # complete expected token
